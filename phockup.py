#!/usr/bin/env python3
import argparse
import os
import re
import sys

from src.date import Date
from src.dependency import check_dependencies
from src.phockup import Phockup
from src.printer import Printer


__version__ = "1.5.11"

printer = Printer()

PROGRAM_DESCRIPTION = """Media sorting tool to organize photos and videos from your camera in folders by year, month and day.
The software will collect all files from the input directory and copy them to the output directory without
changing the files content. It will only rename the files and place them in the proper directory for year, month and day.
"""

DEFAULT_DIR_FORMAT = ['%Y', '%m', '%d']


def main():
    check_dependencies()


    parser = argparse.ArgumentParser(
        description=PROGRAM_DESCRIPTION,
        formatter_class=argparse.RawTextHelpFormatter,
    )
    parser.version = "v%s" % __version__

    parser.add_argument(
        "-v",
        "--version",
        action="version",
    )

    parser.add_argument(
        "-d",
        "--date",
        action="store",
        type=Date().parse,
        help="""Specify date format for OUTPUTDIR directories.
You can choose different year format (e.g. 17 instead of 2017) or decide to
skip the day directories and have all photos sorted in year/month.

Supported formats:
    YYYY - 2016, 2017 ...
    YY   - 16, 17 ...
    MM   - 07, 08, 09 ...
    M    - July, August, September ...
    m    - Jul, Aug, Sept ...
    DD   - 27, 28, 29 ... (day of month)
    DDD  - 123, 158, 365 ... (day of year)

Example:
    YYYY/MM/DD -> 2011/07/17
    YYYY/M/DD  -> 2011/July/17
    YYYY/m/DD  -> 2011/Jul/17
    YY/m-DD    -> 11/Jul-17
        """,
    )

    exclusive_group = parser.add_mutually_exclusive_group()

    exclusive_group.add_argument(
        "-m",
        "--move",
        action="store_true",
        help="""Instead of copying the process will move all files from the INPUTDIR to the OUTPUTDIR.
This is useful when working with a big collection of files and the
remaining free space is not enough to make a copy of the INPUTDIR.
        """,
    )

    exclusive_group.add_argument(
        "-l",
        "--link",
        action="store_true",
        help="""Instead of copying the process will make hard links to all files in INPUTDIR and place them in the OUTPUTDIR.
This is useful when working with working structure and want to create YYYY/MM/DD structure to point to same files.
        """,
    )

    parser.add_argument(
        "-o",
        "--original-names",
        action="store_true",
        help="Organize the files in selected format or using the default year/month/day format but keep original filenames.",
    )

    parser.add_argument(
        "-t",
        "--timestamp",
        action="store_true",
        help="""Use the timestamp of the file (last modified date) if there is no EXIF date information.
If the user supplies a regex, it will be used if it finds a match in the filename.
This option is intended as "last resort" since the file modified date may not be accurate,
nevertheless it can be useful if no other date information can be obtained.
        """,
    )

    parser.add_argument(
        "-y",
        "--dry-run",
        action="store_true",
        help="Don't move any files, just show which changes would be done.",
    )

    parser.add_argument(
        "-r",
        "--regex",
        action="store",
        type=re.compile,
        help="""Specify date format for date extraction from filenames if there is no EXIF date information.

Example:
    {regex}
    can be used to extract the date from file names like the following IMG_27.01.2015-19.20.00.jpg.
        """,
    )

    parser.add_argument(
        "-f",
        "--date-field",
        action="store",
        type=re.compile,
        help="""Use a custom date extracted from the exif field specified.
To set multiple fields to try in order until finding a valid date,
use spaces to separate fields inside a string.

Example:
    DateTimeOriginal
    "DateTimeOriginal CreateDate FileModifyDate"

These fields are checked by default when this argument is not set:
    "SubSecCreateDate SubSecDateTimeOriginal CreateDate DateTimeOriginal"

To get all date fields available for a file, do:
    exiftool -time:all -mimetype -j <file>
        """,
    )

    parser.add_argument(
        "input_dir",
        metavar="INPUTDIR",
        help="Specify the source directory where your photos are located.",
    )
    parser.add_argument(
        "output_dir",
        metavar="OUTPUTDIR",
        help="Specify the output directory where your photos should be exported.",
    )

    args = parser.parse_args()
<<<<<<< HEAD
    print(vars(args))
=======
>>>>>>> origin/feature/argparse-support

    return Phockup(
        args.input_dir,
        args.output_dir,
        dir_format=os.path.sep.join(DEFAULT_DIR_FORMAT),
        move=args.move,
        link=args.link,
        date_regex=args.regex,
        original_filenames=args.original_names,
        timestamp=args.timestamp,
        date_field=args.date_field,
        dry_run=args.dry_run,
    )


if __name__ == '__main__':
    try:
        main()
    except KeyboardInterrupt:
        printer.empty().line('Exiting...')
        sys.exit(0)<|MERGE_RESOLUTION|>--- conflicted
+++ resolved
@@ -156,10 +156,6 @@
     )
 
     args = parser.parse_args()
-<<<<<<< HEAD
-    print(vars(args))
-=======
->>>>>>> origin/feature/argparse-support
 
     return Phockup(
         args.input_dir,
