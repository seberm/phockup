--- conflicted
+++ resolved
@@ -21,13 +21,8 @@
 sudo apt-get install libimage-exiftool-perl -y
 curl -L https://github.com/ivandokov/phockup/archive/1.3.1.tar.gz -o phockup.tar.gz
 tar -zxf phockup.tar.gz
-<<<<<<< HEAD
-mv phockup-1.3.1 /opt
+sudo mv phockup-1.3.1 /opt
 sudo ln -s /opt/phockup-1.3.1/phockup.py /usr/local/bin/phockup
-=======
-sudo mv phockup-1.3.0 /opt
-sudo ln -s /opt/phockup-1.3.0/phockup.py /usr/local/bin/phockup
->>>>>>> f7b94aa2
 ```
 
 ### Mac
