# Phockup

<a href="https://build.snapcraft.io/user/ivandokov/phockup"><img src="https://build.snapcraft.io/badge/ivandokov/phockup.svg" alt="Build Status"></a>

Media sorting tool to organize photos and videos from your camera in folders by year, month and day.

## How it works
The software will collect all files from the input directory and copy them to the output directory without changing the files content. It will only rename the files and place them in the proper directory for year, month and day. 

All files which are not images or videos or those which do not have creation date information will be placed in a directory called `unknown` without file name change. By doing this you can be sure that the input directory can be safely deleted after the successful process completion because **all** files from the input directory have a copy in the output directory.

## Installation
### Linux
Requires [snapd](https://snapcraft.io/docs/core/install)
```
sudo snap install phockup
```
---
If you are using distro which doesn't support [snapd](https://snapcraft.io/docs/core/install) or you don't want to download the snap you can use the following commands to download the source and set it up
```
sudo apt-get install libimage-exiftool-perl -y
<<<<<<< HEAD
curl -L https://github.com/ivandokov/phockup/archive/1.2.2.tar.gz -o phockup.tar.gz
tar -zxf phockup.tar.gz
sudo mv phockup-1.2.2 /opt
sudo ln -s /opt/phockup-1.2.2/phockup.py /usr/local/bin/phockup
=======
curl -L https://github.com/ivandokov/phockup/archive/1.3.0.tar.gz -o phockup.tar.gz
tar -zxf phockup.tar.gz
mv phockup-1.3.0 /opt
sudo ln -s /opt/phockup-1.3.0/phockup.py /usr/local/bin/phockup
>>>>>>> dc80688c
```

### Mac
Requires [Homebrew](http://brew.sh/)
```
brew tap ivandokov/homebrew-contrib
brew install phockup
```

### Windows
* Download and install latest stable [Python 3](https://www.python.org/downloads/windows/)
* Download Phockup's [latest release](https://github.com/ivandokov/phockup/archive/v1.2.2.zip) and extract the archive
* Download exiftool from the official [website](http://www.sno.phy.queensu.ca/~phil/exiftool/exiftool-10.56.zip) and extract the archive
* Rename `exiftool(-k).exe` to `exiftool.exe`
* Move `exiftool.exe` to phockup folder
* Open Command Prompt and `cd` to phockup folder
* Use the command below (use `phockup.py` instead of `phockup`)

## Usage
Organize photos from one directory into another
```
phockup INPUTDIR OUTPUTDIR
```

`INPUTDIR` is the directory where your photos are located.
`OUTPUTDIR` is the directory where your **sorted** photos will be stored. It could be a new not existing directory.

Example:
```
phockup ~/Pictures/camera ~/Pictures/sorted
```

### Date format
If you want to change the output directories date format you can do it by passing the format as `-d | --date` argument.
You can choose different year format (e.g. 17 instead of 2017) or decide
        to skip the day directories and have all photos sorted in year/month.

```
Supported formats:
    YYYY - 2016, 2017 ...
    YY   - 16, 17 ...
    MM   - 07, 08, 09 ...
    M    - July, August, September ...
    m    - Jul, Aug, Sept ...
    DD   - 27, 28, 29 ... (day of month)
    DDD  - 123, 158, 365 ... (day of year)

Example:
    YYYY/MM/DD -> 2011/07/17
    YYYY/M/DD  -> 2011/July/17
    YYYY/m/DD  -> 2011/Jul/17
    YY/m-DD    -> 11/Jul-17
```

## Changelog
##### `1.3.0`
* Allow different output directories date format with `-d | --date` option.
##### `1.2.2`
* Allow access to removable media (external HDD, USB, etc) for snap the application
* Continue execution even if date attribute is not present [[#6](https://github.com/ivandokov/phockup/pull/6)]
##### `1.2.1`
* Windows compatibility fixes
##### `1.2.0`
* Changed synopsis of the script. `-i|--inputdir` and `-o|--outputdir` are not required anymore. Use first argument for input directory and second for output directory.
* Do not process duplicated files located in different directories.
* Suffix duplicated file names of different files. Sha256 checksum is used for comparison of the source and target files to see if they are identical.
* Ignore `.DS_Store` and `Thumbs.db` files
* Handle case when `exiftool` returns exit code > 0. 
* Use `os.walk` instead of `iglob` to support Python < 3.5
* Handle some different date formats from exif data.
##### `1.1.0`
* Collect all files instead only specified file types. This also enables video sorting.
##### `1.0.0`
Initial version.<|MERGE_RESOLUTION|>--- conflicted
+++ resolved
@@ -19,17 +19,10 @@
 If you are using distro which doesn't support [snapd](https://snapcraft.io/docs/core/install) or you don't want to download the snap you can use the following commands to download the source and set it up
 ```
 sudo apt-get install libimage-exiftool-perl -y
-<<<<<<< HEAD
-curl -L https://github.com/ivandokov/phockup/archive/1.2.2.tar.gz -o phockup.tar.gz
-tar -zxf phockup.tar.gz
-sudo mv phockup-1.2.2 /opt
-sudo ln -s /opt/phockup-1.2.2/phockup.py /usr/local/bin/phockup
-=======
 curl -L https://github.com/ivandokov/phockup/archive/1.3.0.tar.gz -o phockup.tar.gz
 tar -zxf phockup.tar.gz
-mv phockup-1.3.0 /opt
+sudo mv phockup-1.3.0 /opt
 sudo ln -s /opt/phockup-1.3.0/phockup.py /usr/local/bin/phockup
->>>>>>> dc80688c
 ```
 
 ### Mac
